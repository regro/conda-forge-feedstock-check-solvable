--- conflicted
+++ resolved
@@ -215,10 +215,6 @@
         return run_exports
 
 
-<<<<<<< HEAD
 @cachetools.func.ttl_cache(maxsize=8, ttl=600)
-=======
-@cachetools.func.ttl_cache(maxsize=8, ttl=60)
->>>>>>> fcaee2f7
 def mamba_solver_factory(channels, platform):
     return MambaSolver(list(channels), platform)