import glob
import os
import time
from typing import Dict, List, Tuple

import conda_build.api
import psutil
from ruamel.yaml import YAML

import conda_forge_feedstock_check_solvable.utils
from conda_forge_feedstock_check_solvable.mamba_solver import mamba_solver_factory
from conda_forge_feedstock_check_solvable.rattler_solver import rattler_solver_factory
from conda_forge_feedstock_check_solvable.utils import (
    MAX_GLIBC_MINOR,
    apply_pins,
    get_run_exports,
    override_env_var,
    print_debug,
    print_info,
    print_warning,
    remove_reqs_by_name,
    suppress_output,
)
from conda_forge_feedstock_check_solvable.virtual_packages import (
    virtual_package_repodata,
)


def _func(feedstock_dir, additional_channels, build_platform, verbosity, solver, conn):
    try:
        res = _is_recipe_solvable(
            feedstock_dir,
            additional_channels=additional_channels,
            build_platform=build_platform,
            verbosity=verbosity,
            solver=solver,
        )
        conn.send(res)
    except Exception as e:
        conn.send(e)
    finally:
        conn.close()


def is_recipe_solvable(
    feedstock_dir,
    additional_channels=None,
    timeout=600,
    build_platform=None,
    verbosity=1,
    solver="mamba",
) -> Tuple[bool, List[str], Dict[str, bool]]:
    """Compute if a recipe is solvable.

    We look through each of the conda build configs in the feedstock
    .ci_support dir and test each ones host and run requirements.
    The final result is a logical AND of all of the results for each CI
    support config.

    Parameters
    ----------
    feedstock_dir : str
        The directory of the feedstock.
    additional_channels : list of str, optional
        If given, these channels will be used in addition to the main ones.
    timeout : int, optional
        If not None, then the work will be run in a separate process and
        this function will return True if the work doesn't complete before `timeout`
        seconds.
    verbosity : int
        An int indicating the level of verbosity from 0 (no output) to 3
        (gobbs of output).
    solver : str
        The solver to use. One of `mamba` or `rattler`.

    Returns
    -------
    solvable : bool
        The logical AND of the solvability of the recipe on all platforms
        in the CI scripts.
    errors : list of str
        A list of errors from the solver. Empty if recipe is solvable.
    solvable_by_variant : dict
        A lookup by variant config that shows if a particular config is solvable
    """
    if timeout and solver in ["mamba"]:
        from multiprocessing import Pipe, Process

        parent_conn, child_conn = Pipe()
        p = Process(
            target=_func,
            args=(
                feedstock_dir,
                additional_channels,
                build_platform,
                verbosity,
                solver,
                child_conn,
            ),
        )
        p.start()
        if parent_conn.poll(timeout):
            res = parent_conn.recv()
            if isinstance(res, Exception):
                res = (
                    False,
                    [repr(res)],
                    {},
                )
        else:
            print_warning("SOLVER TIMEOUT for %s", feedstock_dir)
            res = (
                True,
                [],
                {},
            )

        parent_conn.close()

        p.join(0)
        p.terminate()
        p.kill()
        try:
            p.close()
        except ValueError:
            pass
    else:
        res = _is_recipe_solvable(
            feedstock_dir,
            additional_channels=additional_channels,
            build_platform=build_platform,
            verbosity=verbosity,
            solver=solver,
            timeout=timeout,
        )

    return res


def _is_recipe_solvable(
    feedstock_dir,
    additional_channels=(),
    build_platform=None,
    verbosity=1,
    solver="mamba",
    timeout=None,
) -> Tuple[bool, List[str], Dict[str, bool]]:
    conda_forge_feedstock_check_solvable.utils.VERBOSITY = verbosity
    start_time = time.time()

    build_platform = build_platform or {}

    additional_channels = additional_channels or []
    additional_channels += [virtual_package_repodata()]
<<<<<<< HEAD
=======

>>>>>>> 064948ef
    with override_env_var("CONDA_OVERRIDE_GLIBC", "2.%d" % MAX_GLIBC_MINOR):
        errors = []
        cbcs = sorted(glob.glob(os.path.join(feedstock_dir, ".ci_support", "*.yaml")))
        if len(cbcs) == 0:
            errors.append(
                "No `.ci_support/*.yaml` files found! This can happen when a rerender "
                "results in no builds for a recipe (e.g., a recipe is python 2.7 only). "
                "This attempted migration is being reported as not solvable.",
            )
            print_warning(errors[-1])
            return False, errors, {}

        if not os.path.exists(os.path.join(feedstock_dir, "recipe", "meta.yaml")):
            errors.append(
                "No `recipe/meta.yaml` file found! This issue is quite weird and "
                "someone should investigate!",
            )
            print_warning(errors[-1])
            return False, errors, {}

        print_info("CHECKING FEEDSTOCK: %s", os.path.basename(feedstock_dir))
        solvable = True
        solvable_by_cbc = {}
        for cbc_fname in cbcs:
<<<<<<< HEAD
            time_left = timeout - (time.time() - start_time) if timeout else None
            if timeout and time_left <= 0:
                print_warning("SOLVER TIMEOUT for %s", feedstock_dir)
                return True, [], {}

=======
>>>>>>> 064948ef
            # we need to extract the platform (e.g., osx, linux) and arch (e.g., 64, aarm64)
            # conda smithy forms a string that is
            #
            #  {{ platform }} if arch == 64
            #  {{ platform }}_{{ arch }} if arch != 64
            #
            # Thus we undo that munging here.
            _parts = os.path.basename(cbc_fname).split("_")
            platform = _parts[0]
            arch = _parts[1]
            if arch not in ["32", "aarch64", "ppc64le", "armv7l", "arm64"]:
                arch = "64"

            print_info("CHECKING RECIPE SOLVABLE: %s", os.path.basename(cbc_fname))
<<<<<<< HEAD

=======
>>>>>>> 064948ef
            _solvable, _errors = _is_recipe_solvable_on_platform(
                os.path.join(feedstock_dir, "recipe"),
                cbc_fname,
                platform,
                arch,
                build_platform_arch=(
                    build_platform.get(f"{platform}_{arch}", f"{platform}_{arch}")
                ),
                additional_channels=additional_channels,
<<<<<<< HEAD
                solver_backend=solver,
                timeout=time_left,
=======
>>>>>>> 064948ef
            )
            solvable = solvable and _solvable
            cbc_name = os.path.basename(cbc_fname).rsplit(".", maxsplit=1)[0]
            errors.extend([f"{cbc_name}: {e}" for e in _errors])
            solvable_by_cbc[cbc_name] = _solvable

    return solvable, errors, solvable_by_cbc


def _is_recipe_solvable_on_platform(
    recipe_dir,
    cbc_path,
    platform,
    arch,
    build_platform_arch=None,
    additional_channels=(),
    solver_backend="mamba",
    timeout=None,
):
    # parse the channel sources from the CBC
    parser = YAML(typ="jinja2")
    parser.indent(mapping=2, sequence=4, offset=2)
    parser.width = 320

    with open(cbc_path) as fp:
        cbc_cfg = parser.load(fp.read())

    if "channel_sources" in cbc_cfg:
        channel_sources = []
        for source in cbc_cfg["channel_sources"]:
            # channel_sources might be part of some zip_key
            channel_sources.extend([c.strip() for c in source.split(",")])
    else:
        channel_sources = ["conda-forge", "defaults", "msys2"]

    if "msys2" not in channel_sources:
        channel_sources.append("msys2")

    if additional_channels:
        channel_sources = list(additional_channels) + channel_sources

    print_debug(
        "SOLVER using channels %s on platform-arch %s-%s",
        channel_sources,
        platform,
        arch,
    )

    # here we extract the conda build config in roughly the same way that
    # it would be used in a real build
    print_debug("rendering recipe with conda build")

    with suppress_output():
        for att in range(2):
            try:
                if att == 1:
                    os.system("rm -f %s/conda_build_config.yaml" % recipe_dir)
                config = conda_build.config.get_or_merge_config(
                    None,
                    platform=platform,
                    arch=arch,
                    variant_config_files=[cbc_path],
                )
                cbc, _ = conda_build.variants.get_package_combined_spec(
                    recipe_dir,
                    config=config,
                )
            except Exception as e:
                if att == 0:
                    pass
                else:
                    raise e

        # now we render the meta.yaml into an actual recipe
        metas = conda_build.api.render(
            recipe_dir,
            platform=platform,
            arch=arch,
            ignore_system_variants=True,
            variants=cbc,
            permit_undefined_jinja=True,
            finalize=False,
            bypass_env_check=True,
            channel_urls=channel_sources,
        )

    # get build info
    if build_platform_arch is not None:
        build_platform, build_arch = build_platform_arch.split("_")
    else:
        build_platform, build_arch = platform, arch

    # now we loop through each one and check if we can solve it
    # we check run and host and ignore the rest
    print_debug("getting solver")
    with suppress_output():
        if solver_backend == "rattler":
            solver_factory = rattler_solver_factory
        elif solver_backend == "mamba":
            solver_factory = mamba_solver_factory
        else:
            raise ValueError(f"Unknown solver backend {solver_backend}")

        solver = solver_factory(tuple(channel_sources), f"{platform}-{arch}")
        build_solver = solver_factory(
            tuple(channel_sources),
            f"{build_platform}-{build_arch}",
        )

    solvable = True
    errors = []
    outnames = [m.name() for m, _, _ in metas]
    for m, _, _ in metas:
        print_debug("checking recipe %s", m.name())

        build_req = m.get_value("requirements/build", [])
        host_req = m.get_value("requirements/host", [])
        run_req = m.get_value("requirements/run", [])
        run_constrained = m.get_value("requirements/run_constrained", [])

        ign_runex = m.get_value("build/ignore_run_exports", [])
        ign_runex_from = m.get_value("build/ignore_run_exports_from", [])

        if build_req:
            build_req = remove_reqs_by_name(build_req, outnames)
            _solvable, _err, build_req, build_rx = build_solver.solve(
                build_req,
                get_run_exports=True,
                ignore_run_exports_from=ign_runex_from,
                ignore_run_exports=ign_runex,
                timeout=timeout,
            )
            solvable = solvable and _solvable
            if _err is not None:
                errors.append(_err)

            run_constrained = list(set(run_constrained) | build_rx["strong_constrains"])

            if m.is_cross:
                host_req = list(set(host_req) | build_rx["strong"])
                if not (m.noarch or m.noarch_python):
                    run_req = list(set(run_req) | build_rx["strong"])
            else:
                if m.noarch or m.noarch_python:
                    if m.build_is_host:
                        run_req = list(set(run_req) | build_rx["noarch"])
                else:
                    run_req = list(set(run_req) | build_rx["strong"])
                    if m.build_is_host:
                        run_req = list(set(run_req) | build_rx["weak"])
                        run_constrained = list(
                            set(run_constrained) | build_rx["weak_constrains"]
                        )
                    else:
                        host_req = list(set(host_req) | build_rx["strong"])

        if host_req:
            host_req = remove_reqs_by_name(host_req, outnames)
            _solvable, _err, host_req, host_rx = solver.solve(
                host_req,
                get_run_exports=True,
                ignore_run_exports_from=ign_runex_from,
                ignore_run_exports=ign_runex,
                timeout=timeout,
            )
            solvable = solvable and _solvable
            if _err is not None:
                errors.append(_err)

            if m.is_cross:
                if m.noarch or m.noarch_python:
                    run_req = list(set(run_req) | host_rx["noarch"])
                else:
                    run_req = list(set(run_req) | host_rx["weak"] | host_rx["strong"])

                run_constrained = list(
                    set(run_constrained)
                    | host_rx["weak_constrains"]
                    | host_rx["strong_constrains"]
                )

        run_constrained = apply_pins(
            run_constrained, host_req or [], build_req or [], outnames, m
        )
        if run_req:
            run_req = apply_pins(run_req, host_req or [], build_req or [], outnames, m)
            run_req = remove_reqs_by_name(run_req, outnames)
            _solvable, _err, _ = solver.solve(
                run_req, constraints=run_constrained, timeout=timeout
            )
            solvable = solvable and _solvable
            if _err is not None:
                errors.append(_err)

        tst_req = (
            m.get_value("test/requires", [])
            + m.get_value("test/requirements", [])
            + run_req
        )
        if tst_req:
            tst_req = remove_reqs_by_name(tst_req, outnames)
            _solvable, _err, _ = solver.solve(
                tst_req, constraints=run_constrained, timeout=timeout
            )
            solvable = solvable and _solvable
            if _err is not None:
                errors.append(_err)

    print_info("RUN EXPORT CACHE STATUS: %s", get_run_exports.cache_info())
    print_info(
        "SOLVER MEM USAGE: %d MB",
        psutil.Process().memory_info().rss // 1024**2,
    )

    return solvable, errors<|MERGE_RESOLUTION|>--- conflicted
+++ resolved
@@ -152,10 +152,7 @@
 
     additional_channels = additional_channels or []
     additional_channels += [virtual_package_repodata()]
-<<<<<<< HEAD
-=======
-
->>>>>>> 064948ef
+
     with override_env_var("CONDA_OVERRIDE_GLIBC", "2.%d" % MAX_GLIBC_MINOR):
         errors = []
         cbcs = sorted(glob.glob(os.path.join(feedstock_dir, ".ci_support", "*.yaml")))
@@ -180,14 +177,11 @@
         solvable = True
         solvable_by_cbc = {}
         for cbc_fname in cbcs:
-<<<<<<< HEAD
             time_left = timeout - (time.time() - start_time) if timeout else None
             if timeout and time_left <= 0:
                 print_warning("SOLVER TIMEOUT for %s", feedstock_dir)
                 return True, [], {}
 
-=======
->>>>>>> 064948ef
             # we need to extract the platform (e.g., osx, linux) and arch (e.g., 64, aarm64)
             # conda smithy forms a string that is
             #
@@ -202,10 +196,7 @@
                 arch = "64"
 
             print_info("CHECKING RECIPE SOLVABLE: %s", os.path.basename(cbc_fname))
-<<<<<<< HEAD
-
-=======
->>>>>>> 064948ef
+
             _solvable, _errors = _is_recipe_solvable_on_platform(
                 os.path.join(feedstock_dir, "recipe"),
                 cbc_fname,
@@ -215,11 +206,8 @@
                     build_platform.get(f"{platform}_{arch}", f"{platform}_{arch}")
                 ),
                 additional_channels=additional_channels,
-<<<<<<< HEAD
                 solver_backend=solver,
                 timeout=time_left,
-=======
->>>>>>> 064948ef
             )
             solvable = solvable and _solvable
             cbc_name = os.path.basename(cbc_fname).rsplit(".", maxsplit=1)[0]
