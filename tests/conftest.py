import os
import pathlib
import shutil

import pytest

from conda_forge_feedstock_check_solvable.mamba_solver import mamba_solver_factory
<<<<<<< HEAD
from conda_forge_feedstock_check_solvable.rattler_solver import rattler_solver_factory
=======
>>>>>>> fcaee2f7

FEEDSTOCK_DIR = os.path.join(os.path.dirname(__file__), "test_feedstock")
ALL_SOLVERS = ["mamba"]


def pytest_addoption(parser):
    parser.addoption(
        "--solver",
        action="append",
        default=[],
        help="conda solver to use",
    )

ALL_SOLVERS = ["rattler", "mamba"]


def pytest_addoption(parser):
    parser.addoption(
        "--solver",
        action="append",
        default=[],
        help="conda solver to use",
    )


@pytest.fixture()
def feedstock_dir(tmp_path):
    ci_support = tmp_path / ".ci_support"
    ci_support.mkdir(exist_ok=True)
    src_ci_support = pathlib.Path(FEEDSTOCK_DIR) / ".ci_support"
    for fn in os.listdir(src_ci_support):
        shutil.copy(src_ci_support / fn, ci_support / fn)
    return str(tmp_path)


def pytest_generate_tests(metafunc):
    if "solver" in metafunc.fixturenames:
        metafunc.parametrize(
            "solver", metafunc.config.getoption("solver") or ALL_SOLVERS
        )
    if "solver_factory" in metafunc.fixturenames:
        solvers = metafunc.config.getoption("solver") or ALL_SOLVERS
        factories = []
        for solver in solvers:
            if solver == "mamba":
                factories.append(mamba_solver_factory)
<<<<<<< HEAD
            elif solver == "rattler":
                factories.append(rattler_solver_factory)
=======
>>>>>>> fcaee2f7
            else:
                raise ValueError(f"Unknown solver {solver}")
        metafunc.parametrize("solver_factory", factories)<|MERGE_RESOLUTION|>--- conflicted
+++ resolved
@@ -5,23 +5,9 @@
 import pytest
 
 from conda_forge_feedstock_check_solvable.mamba_solver import mamba_solver_factory
-<<<<<<< HEAD
 from conda_forge_feedstock_check_solvable.rattler_solver import rattler_solver_factory
-=======
->>>>>>> fcaee2f7
 
 FEEDSTOCK_DIR = os.path.join(os.path.dirname(__file__), "test_feedstock")
-ALL_SOLVERS = ["mamba"]
-
-
-def pytest_addoption(parser):
-    parser.addoption(
-        "--solver",
-        action="append",
-        default=[],
-        help="conda solver to use",
-    )
-
 ALL_SOLVERS = ["rattler", "mamba"]
 
 
@@ -55,11 +41,8 @@
         for solver in solvers:
             if solver == "mamba":
                 factories.append(mamba_solver_factory)
-<<<<<<< HEAD
             elif solver == "rattler":
                 factories.append(rattler_solver_factory)
-=======
->>>>>>> fcaee2f7
             else:
                 raise ValueError(f"Unknown solver {solver}")
         metafunc.parametrize("solver_factory", factories)